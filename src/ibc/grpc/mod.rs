use std::rc::Rc;

use super::Ibc;
use crate::abci::TendermintClient;
use crate::client::{AsyncCall, AsyncQuery, Call, Client};
use crate::query::Query;
use crate::state::State;
use ibc_proto::cosmos::auth::v1beta1::query_server::QueryServer as AuthQueryServer;
use ibc_proto::cosmos::bank::v1beta1::query_server::QueryServer as BankQueryServer;
use ibc_proto::cosmos::base::tendermint::v1beta1::service_server::ServiceServer as HealthServer;
use ibc_proto::cosmos::staking::v1beta1::query_server::QueryServer as StakingQueryServer;
use ibc_proto::cosmos::tx::v1beta1::service_server::ServiceServer as TxServer;
use ibc_proto::ibc::core::channel::v1::query_server::QueryServer as ChannelQueryServer;
use ibc_proto::ibc::core::client::v1::query_server::QueryServer as ClientQueryServer;
use ibc_proto::ibc::core::connection::v1::query_server::QueryServer as ConnectionQueryServer;

use crate::error::Result;
use ibc_proto::ibc::core::client::v1::Height as RawHeight;
use std::sync::{Arc, Mutex};
use tonic::transport::Server;

use crate::abci::tendermint_client::TendermintAdapter;
mod auth;
mod bank;
mod channel;
mod client;
mod connection;
mod health;
mod staking;
mod tx;

type AppClient<T> = <Ibc as Client<T>>::Client;

type IbcProvider<T, U: Client<TendermintAdapter<U>>> =
    &'static (dyn Fn(U::Client) -> AppClient<T> + Send + Sync);

struct GrpcServer<T, U>
where
    T: Clone + Send + Sync + 'static,
    U: Client<TendermintAdapter<U>> + 'static,
    <U as Client<TendermintAdapter<U>>>::Client: Sync + Send + 'static,
{
    ibc: AppClient<T>,
    tm_client: TendermintClient<U>,
    ibc_provider: IbcProvider<T, U>,
}

impl<T, U> Clone for GrpcServer<T, U>
where
    T: Clone + Send + Sync,
    U: Client<TendermintAdapter<U>> + 'static,
    <U as Client<TendermintAdapter<U>>>::Client: Sync + Send + 'static,
{
    fn clone(&self) -> Self {
        GrpcServer {
            ibc_provider: self.ibc_provider,
            ibc: self.ibc.clone(),
            tm_client: self.tm_client.clone(),
        }
    }
}

impl<T, U> GrpcServer<T, U>
where
    T: Clone + Send + Sync + 'static,
    U: Client<TendermintAdapter<U>> + 'static,
    <U as Client<TendermintAdapter<U>>>::Client: Sync + Send + 'static,
{
    pub fn new(
        tm_client: TendermintClient<U>,
        ibc: AppClient<T>,
        ibc_provider: IbcProvider<T, U>,
    ) -> Self {
        Self {
            tm_client,
            ibc,
            ibc_provider,
        }
    }

    async fn ibc_with_height<
        R,
        F: FnOnce(U::Client) -> X,
        X: std::future::Future<Output = Result<R>>,
    >(
        &self,
        f: F,
    ) -> Result<(R, u64)> {
        let response = self.tm_client.with_response(f).await?;

        Ok((response.0, response.1.height.into()))
    }
}

<<<<<<< HEAD
pub async fn start_grpc<T, U>(
    tm_client: TendermintClient<U>,
    ibc: AppClient<T>,
    ibc_provider: IbcProvider<T, U>,
) where
=======
pub async fn start_grpc<T>(ibc: AppClient<T>, port: u16)
where
>>>>>>> 7819cb75
    T: Clone + Send + Sync + 'static,
    // T: AsyncCall<Call = <Ibc as Call>::Call>,
    T: AsyncQuery,
    T: for<'a> AsyncQuery<Response<'a> = Rc<Ibc>>,
    T: AsyncQuery<Query = <Ibc as Query>::Query>,
    U: Client<TendermintAdapter<U>> + 'static,
    <U as Client<TendermintAdapter<U>>>::Client: Sync + Send + 'static,
{
    println!("started grpc server");
    let server = GrpcServer::new(tm_client, ibc, ibc_provider);
    Server::builder()
        .add_service(TxServer::new(server.clone()))
        .add_service(ClientQueryServer::new(server.clone()))
        .add_service(ConnectionQueryServer::new(server.clone()))
        .add_service(ChannelQueryServer::new(server.clone()))
        .add_service(HealthServer::new(server.clone()))
        .add_service(AuthQueryServer::new(server.clone()))
        .add_service(BankQueryServer::new(server.clone()))
        .add_service(StakingQueryServer::new(server.clone()))
        .serve(format!("127.0.0.1:{}", port).parse().unwrap())
        .await
        .unwrap();
}

impl From<orga::Error> for tonic::Status {
    fn from(err: orga::Error) -> Self {
        tonic::Status::aborted(err.to_string())
    }
}<|MERGE_RESOLUTION|>--- conflicted
+++ resolved
@@ -92,16 +92,12 @@
     }
 }
 
-<<<<<<< HEAD
 pub async fn start_grpc<T, U>(
     tm_client: TendermintClient<U>,
     ibc: AppClient<T>,
     ibc_provider: IbcProvider<T, U>,
+    port: u16,
 ) where
-=======
-pub async fn start_grpc<T>(ibc: AppClient<T>, port: u16)
-where
->>>>>>> 7819cb75
     T: Clone + Send + Sync + 'static,
     // T: AsyncCall<Call = <Ibc as Call>::Call>,
     T: AsyncQuery,
