--- conflicted
+++ resolved
@@ -68,14 +68,6 @@
 
 #[orga(version = 2)]
 pub struct Ibc {
-<<<<<<< HEAD
-    pub height: u64,
-    pub host_consensus_states: Deque<ConsensusState>,
-    pub channel_counter: u64,
-    pub connection_counter: u64,
-    pub client_counter: u64,
-    pub transfer: Transfer,
-=======
     #[orga(version(V1))]
     _bytes1: [u8; 32],
 
@@ -104,7 +96,6 @@
     channel_counter: u64,
     connection_counter: u64,
     client_counter: u64,
->>>>>>> 55b16d6a
 
     #[state(absolute_prefix(b"clients/"))]
     pub clients: Map<ClientId, Client>,
@@ -134,7 +125,7 @@
     pub acks: Map<PortChannelSequence, Vec<u8>>,
 
     #[state(absolute_prefix(b""))]
-    store: Store,
+    pub store: Store,
 }
 
 #[orga]
@@ -172,21 +163,25 @@
         use IbcMessage::*;
 
         match message {
-<<<<<<< HEAD
             Ics26(msg) => {
                 if let MsgEnvelope::Client(ClientMsg::UpdateClient(msg)) = &msg {
                     maybe_client_update = Some(msg.clone());
                 }
-
-                dispatch(self, msg).map_err(|e| Error::Ibc(e.to_string()))?
-            }
-            Ics20(msg) => send_transfer(self, msg).map_err(|e| Error::Ibc(e.to_string()))?,
+                dispatch(&mut self.ctx, &mut self.router, msg)
+                    .map_err(|e| Error::Ibc(e.to_string()))?
+            }
+            Ics20(msg) => {
+                let transfer_module = &mut self.router.transfer;
+                send_transfer(&mut self.ctx, transfer_module, msg)
+                    .map_err(|e| Error::Ibc(e.to_string()))?
+            }
         };
 
         if let Some(msg) = maybe_client_update {
             match TmHeader::try_from(msg.header) {
                 Ok(header) => {
                     let mut client = self
+                        .ctx
                         .clients
                         .get_mut(msg.client_id.into())?
                         .ok_or_else(|| Error::Ibc("Expected client".to_string()))?;
@@ -196,18 +191,7 @@
             }
         }
 
-        Ok(self.incoming_transfer.take())
-=======
-            Ics26(msg) => dispatch(&mut self.ctx, &mut self.router, msg)
-                .map_err(|e| Error::Ibc(e.to_string()))?,
-            Ics20(msg) => {
-                let transfer_module = &mut self.router.transfer;
-                send_transfer(&mut self.ctx, transfer_module, msg)
-                    .map_err(|e| Error::Ibc(e.to_string()))?
-            }
-        };
-        Ok(self.router.transfer.incoming_transfer_mut().take())
->>>>>>> 55b16d6a
+        Ok(self.transfer_mut().incoming_transfer_mut().take())
     }
 
     fn signer(&mut self) -> crate::Result<Address> {
@@ -732,10 +716,9 @@
     ChannelEnd
 );
 
-<<<<<<< HEAD
 protobuf_newtype!(Header, TmHeader, RawHeader, Protobuf, Header);
 impl Terminated for Header {}
-=======
+
 #[derive(Serialize, Clone, Debug)]
 pub struct ConsensusState {
     inner: TmConsensusState,
@@ -783,11 +766,6 @@
     }
 }
 
-// impl From<ConsensusState> for TmConsensusState {
-//     fn from(outer: ConsensusState) -> Self {
-//         outer.inner
-//     }
-// }
 impl TryFrom<ConsensusState> for TmConsensusState {
     type Error = &'static str;
 
@@ -817,7 +795,6 @@
         crate::describe::Builder::new::<Self>().build()
     }
 }
->>>>>>> 55b16d6a
 
 impl ConsensusStateTrait for ConsensusState {
     fn root(&self) -> &ibc_rs::core::ics23_commitment::commitment::CommitmentRoot {
@@ -1064,7 +1041,7 @@
                 8, 3, 16, 1, 26, 13, 10, 11, 100, 101, 102, 97, 117, 108, 116, 80, 111, 114, 116,
             ],
         );
-        assert_next(b"clients/07-tendermint-123/", b"\x0007-tendermint");
+        assert_next(b"clients/07-tendermint-123/", b"\x00\x0007-tendermint");
         assert_next(
             b"clients/07-tendermint-123/clientState",
             &[
