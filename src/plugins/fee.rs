--- conflicted
+++ resolved
@@ -108,23 +108,13 @@
 }
 
 #[async_trait::async_trait(?Send)]
-<<<<<<< HEAD
-impl<T: Query + State, U: AsyncQuery<Query = T::Query, Response = FeePlugin<S, T>> + Clone, S>
-    AsyncQuery for FeeAdapter<T, U, S>
-{
-=======
 impl<T: Query + State, U: for<'a> AsyncQuery<Query = T::Query, Response<'a> = std::rc::Rc<FeePlugin<S, T>>> + Clone, S> AsyncQuery for FeeAdapter<T, U, S> {
->>>>>>> f6de0cb6
     type Query = T::Query;
     type Response<'a> = std::rc::Rc<T>;
 
     async fn query<F, R>(&self, query: Self::Query, mut check: F) -> Result<R>
     where
-<<<<<<< HEAD
-        F: FnMut(Self::Response) -> Result<R>,
-=======
         F: FnMut(Self::Response<'_>) -> Result<R>
->>>>>>> f6de0cb6
     {
         self.parent.query(query, |plugin| check(std::rc::Rc::new(std::rc::Rc::try_unwrap(plugin).map_err(|_| ()).unwrap().inner))).await
     }
