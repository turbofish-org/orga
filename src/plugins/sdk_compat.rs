use crate::call::Call as CallTrait;
use crate::client::{AsyncCall, AsyncQuery, Client};
use crate::coins::{Address, Symbol};
use crate::encoding::{Decode, Encode};
use crate::migrate::MigrateFrom;
use crate::query::Query;
use crate::state::State;
use crate::store::Store;
use crate::{Error, Result};
use std::marker::PhantomData;
use std::ops::{Deref, DerefMut};

pub const MAX_CALL_SIZE: usize = 65_535;
pub const NATIVE_CALL_FLAG: u8 = 0xff;

#[derive(Clone, Encode, Decode, Default, MigrateFrom)]
pub struct SdkCompatPlugin<S, T: State> {
<<<<<<< HEAD
    #[serde(skip)]
    pub(crate) symbol: PhantomData<S>,
    pub(crate) inner: T,
=======
    symbol: PhantomData<S>,
    inner: T,
>>>>>>> 9c1a416e
}

impl<S, T> State for SdkCompatPlugin<S, T>
where
    T: State,
{
    fn attach(&mut self, store: Store) -> Result<()> {
        self.inner.attach(store.sub(&[1]))
    }

    fn flush<W: std::io::Write>(self, out: &mut W) -> Result<()> {
        self.inner.flush(out)
    }

    fn load(store: Store, bytes: &mut &[u8]) -> Result<Self> {
        let inner = T::load(store.sub(&[1]), bytes)?;
        Ok(Self {
            inner,
            symbol: Default::default(),
        })
    }
}

impl<S, T: State> Deref for SdkCompatPlugin<S, T> {
    type Target = T;

    fn deref(&self) -> &Self::Target {
        &self.inner
    }
}

impl<S, T: State> DerefMut for SdkCompatPlugin<S, T> {
    fn deref_mut(&mut self) -> &mut Self::Target {
        &mut self.inner
    }
}

#[derive(Debug)]
pub enum Call<T> {
    Native(T),
    Sdk(sdk::Tx),
}

unsafe impl<T> Send for Call<T> {}

impl<T: Encode> Encode for Call<T> {
    fn encoding_length(&self) -> ed::Result<usize> {
        match self {
            Call::Native(native) => Ok(native.encoding_length()? + 1),
            Call::Sdk(tx) => tx.encoding_length(),
        }
    }

    fn encode_into<W: std::io::Write>(&self, dest: &mut W) -> ed::Result<()> {
        match self {
            Call::Native(native) => {
                NATIVE_CALL_FLAG.encode_into(dest)?;
                native.encode_into(dest)
            }
            Call::Sdk(tx) => tx.encode_into(dest),
        }
    }
}

impl<T: Decode> Decode for Call<T> {
    fn decode<R: std::io::Read>(mut reader: R) -> ed::Result<Self> {
        let mut bytes = vec![];
        reader.read_to_end(&mut bytes)?;

        if bytes.len() > MAX_CALL_SIZE {
            return Err(ed::Error::UnexpectedByte(0));
        }

        match bytes.first() {
            Some(&NATIVE_CALL_FLAG) => {
                let native = T::decode(&bytes.as_slice()[1..])?;
                Ok(Call::Native(native))
            }
            Some(_) => {
                let tx = sdk::Tx::decode(bytes.as_slice())?;
                Ok(Call::Sdk(tx))
            }
            None => {
                let io_err = std::io::ErrorKind::UnexpectedEof.into();
                Err(ed::Error::IOError(io_err))
            }
        }
    }
}

pub mod sdk {
    use super::{Address, Decode, Encode, Error, Result, MAX_CALL_SIZE};
    use cosmrs::proto::cosmos::tx::v1beta1::Tx as ProtoTx;
    use prost::Message;
    use serde::{Deserialize, Serialize};
    use std::io::{Error as IoError, ErrorKind};

    #[derive(Debug, Clone)]
    pub enum Tx {
        Amino(AminoTx),
        Protobuf(cosmrs::Tx),
    }

    impl Encode for Tx {
        fn encoding_length(&self) -> ed::Result<usize> {
            match self {
                Tx::Amino(tx) => {
                    let bytes = serde_json::to_vec(tx).map_err(|_| ed::Error::UnexpectedByte(0))?;
                    Ok(bytes.len())
                }
                Tx::Protobuf(tx) => {
                    let tx: ProtoTx = tx.clone().into();
                    Ok(tx.encoded_len())
                }
            }
        }

        fn encode_into<W: std::io::Write>(&self, dest: &mut W) -> ed::Result<()> {
            let bytes = match self {
                Tx::Amino(tx) => {
                    serde_json::to_vec(tx).map_err(|_| ed::Error::UnexpectedByte(0))?
                }
                Tx::Protobuf(tx) => {
                    let tx: ProtoTx = tx.clone().into();
                    tx.encode_to_vec()
                }
            };

            if bytes.len() > MAX_CALL_SIZE {
                return Err(ed::Error::UnexpectedByte(0));
            }

            dest.write_all(&bytes)?;
            Ok(())
        }
    }

    impl Decode for Tx {
        fn decode<R: std::io::Read>(mut reader: R) -> ed::Result<Self> {
            let mut bytes = Vec::with_capacity(MAX_CALL_SIZE);
            reader.read_to_end(&mut bytes)?;

            if bytes.len() > MAX_CALL_SIZE || bytes.is_empty() {
                return Err(ed::Error::UnexpectedByte(0));
            }

            if b'{' == bytes[0] {
                let tx = serde_json::from_slice(bytes.as_slice())
                    .map_err(|_| ed::Error::UnexpectedByte(123))?;
                return Ok(Tx::Amino(tx));
            }

            let tx = cosmrs::Tx::from_bytes(bytes.as_slice())
                .map_err(|e| IoError::new(ErrorKind::InvalidData, e))?;
            Ok(Tx::Protobuf(tx))
        }
    }

    #[derive(Serialize, Deserialize, Debug, Clone, PartialEq, Eq)]
    pub struct AminoTx {
        pub msg: Vec<Msg>,
        pub fee: Fee,
        pub memo: String,
        pub signatures: Vec<Signature>,
    }

    impl Tx {
        pub fn sign_bytes(&self, chain_id: String, nonce: u64) -> Result<Vec<u8>> {
            match self {
                Tx::Amino(tx) => {
                    let sign_tx = SignDoc {
                        account_number: "0".to_string(),
                        chain_id,
                        fee: tx.fee.clone(),
                        memo: tx.memo.clone(),
                        msgs: tx.msg.clone(),
                        sequence: nonce.to_string(),
                    };

                    serde_json::to_vec(&sign_tx).map_err(|e| Error::App(e.to_string()))
                }
                Tx::Protobuf(tx) => {
                    let tx = tx.clone();
                    let signdoc = cosmrs::tx::SignDoc {
                        body_bytes: tx
                            .body
                            .into_bytes()
                            .map_err(|e| Error::App(e.to_string()))?,
                        auth_info_bytes: tx
                            .auth_info
                            .into_bytes()
                            .map_err(|e| Error::App(e.to_string()))?,
                        chain_id,
                        account_number: 0,
                    };
                    signdoc.into_bytes().map_err(|e| Error::App(e.to_string()))
                }
            }
        }

        pub fn sender_pubkey(&self) -> Result<[u8; 33]> {
            let pubkey_vec = match self {
                Tx::Amino(tx) => {
                    let pubkey_b64 = &tx
                        .signatures
                        .first()
                        .ok_or_else(|| Error::App("No signatures provided".to_string()))?
                        .pub_key
                        .value;

                    base64::decode(pubkey_b64).map_err(|e| Error::App(e.to_string()))?
                }
                Tx::Protobuf(tx) => tx
                    .auth_info
                    .signer_infos
                    .first()
                    .ok_or_else(|| Error::App("No auth info provided".to_string()))?
                    .public_key
                    .as_ref()
                    .ok_or_else(|| Error::App("No public key provided".to_string()))?
                    .single()
                    .ok_or_else(|| Error::App("Invalid public key".to_string()))?
                    .to_bytes(),
            };

            let mut pubkey_arr = [0; 33];
            pubkey_arr.copy_from_slice(&pubkey_vec);

            Ok(pubkey_arr)
        }

        pub fn sender_address(&self) -> Result<Address> {
            let signer_call = super::super::signer::sdk_to_signercall(self)?;
            signer_call.address()
        }

        pub fn signature(&self) -> Result<[u8; 64]> {
            let sig_vec = match self {
                Tx::Amino(tx) => {
                    let sig_b64 = &tx
                        .signatures
                        .first()
                        .ok_or_else(|| Error::App("No signatures provided".to_string()))?
                        .signature;

                    base64::decode(sig_b64).map_err(|e| Error::App(e.to_string()))?
                }
                Tx::Protobuf(tx) => tx
                    .signatures
                    .first()
                    .ok_or_else(|| Error::App("No signatures provided".to_string()))?
                    .clone(),
            };

            let mut sig_arr = [0; 64];
            sig_arr.copy_from_slice(&sig_vec);

            Ok(sig_arr)
        }

        pub fn sig_type(&self) -> Result<Option<&str>> {
            Ok(match self {
                Tx::Amino(tx) => tx
                    .signatures
                    .first()
                    .ok_or_else(|| Error::App("No signatures provided".to_string()))?
                    .r#type
                    .as_deref(),

                Tx::Protobuf(_) => None,
            })
        }
    }

    #[derive(Serialize, Deserialize, Debug, Clone, PartialEq, Eq)]
    pub struct SignDoc {
        pub account_number: String,
        pub chain_id: String,
        pub fee: Fee,
        pub memo: String,
        pub msgs: Vec<Msg>,
        pub sequence: String,
    }

    #[derive(Serialize, Deserialize, Debug, Clone, PartialEq, Eq)]
    pub struct Msg {
        #[serde(rename = "type")]
        pub type_: String,
        pub value: serde_json::Value,
    }

    #[derive(Serialize, Deserialize, Debug, Clone, PartialEq, Eq)]
    pub struct Fee {
        pub amount: Vec<Coin>,
        pub gas: String,
    }

    #[derive(Serialize, Deserialize, Debug, Clone, PartialEq, Eq)]
    pub struct Coin {
        pub amount: String,
        pub denom: String,
    }

    #[derive(Serialize, Deserialize, Debug, Clone, PartialEq, Eq)]
    pub struct Signature {
        pub pub_key: PubKey,
        pub signature: String,
        pub r#type: Option<String>,
    }

    #[derive(Serialize, Deserialize, Debug, Clone, PartialEq, Eq)]
    pub struct PubKey {
        #[serde(rename = "type")]
        pub type_: String,
        pub value: String,
    }

    #[derive(Deserialize, Debug, Clone)]
    pub struct MsgSend {
        pub from_address: String,
        pub to_address: String,
        pub amount: Vec<Coin>,
    }

    #[derive(Deserialize, Debug, Clone)]
    pub struct MsgDelegate {
        pub delegator_address: String,
        pub validator_address: String,
        pub amount: Option<Coin>,
    }

    #[derive(Deserialize, Debug, Clone)]
    pub struct MsgBeginRedelegate {
        pub delegator_address: String,
        pub validator_src_address: String,
        pub validator_dst_address: String,
        pub amount: Option<Coin>,
    }

    #[derive(Deserialize, Debug, Clone)]
    pub struct MsgUndelegate {
        pub delegator_address: String,
        pub validator_address: String,
        pub amount: Option<Coin>,
    }
}

pub trait ConvertSdkTx {
    type Output;

    fn convert(&self, msg: &sdk::Tx) -> Result<Self::Output>;
}

impl<S: Symbol, T> CallTrait for SdkCompatPlugin<S, T>
where
    T: CallTrait + State + ConvertSdkTx<Output = T::Call>,
    T::Call: Encode + 'static,
{
    type Call = Call<T::Call>;

    fn call(&mut self, call: Self::Call) -> Result<()> {
        let call = match call {
            Call::Native(call) => call,
            Call::Sdk(tx) => self.inner.convert(&tx)?,
        };

        self.inner.call(call)
    }
}

impl<S, T: Query + State> Query for SdkCompatPlugin<S, T> {
    type Query = T::Query;

    fn query(&self, query: Self::Query) -> Result<()> {
        self.inner.query(query)
    }
}

pub struct SdkCompatAdapter<T, U, S> {
    inner: std::marker::PhantomData<fn(T, S)>,
    parent: U,
}

impl<T, U: Clone, S> Clone for SdkCompatAdapter<T, U, S> {
    fn clone(&self) -> Self {
        Self {
            inner: std::marker::PhantomData,
            parent: self.parent.clone(),
        }
    }
}

#[async_trait::async_trait(?Send)]
impl<T: CallTrait, U, S> AsyncCall for SdkCompatAdapter<T, U, S>
where
    U: AsyncCall<Call = Call<T::Call>>,
    T::Call: Send,
{
    type Call = T::Call;

    async fn call(&self, call: Self::Call) -> Result<()> {
        self.parent.call(Call::Native(call)).await
    }
}

#[async_trait::async_trait(?Send)]
impl<
        T: Query + State,
        U: for<'a> AsyncQuery<Query = T::Query, Response<'a> = std::rc::Rc<SdkCompatPlugin<S, T>>>
            + Clone,
        S,
    > AsyncQuery for SdkCompatAdapter<T, U, S>
{
    type Query = T::Query;
    type Response<'a> = std::rc::Rc<T>;

    async fn query<F, R>(&self, query: Self::Query, mut check: F) -> Result<R>
    where
        F: FnMut(Self::Response<'_>) -> Result<R>,
    {
        self.parent
            .query(query, |plugin| {
                check(std::rc::Rc::new(
                    std::rc::Rc::try_unwrap(plugin)
                        .map_err(|_| ())
                        .unwrap()
                        .inner,
                ))
            })
            .await
    }
}

pub struct SdkCompatClient<T: Client<SdkCompatAdapter<T, U, S>>, U: Clone, S> {
    inner: T::Client,
    _parent: U,
}

impl<T: Client<SdkCompatAdapter<T, U, S>>, U: Clone, S> Deref for SdkCompatClient<T, U, S> {
    type Target = T::Client;

    fn deref(&self) -> &Self::Target {
        &self.inner
    }
}

impl<T: Client<SdkCompatAdapter<T, U, S>>, U: Clone, S> DerefMut for SdkCompatClient<T, U, S> {
    fn deref_mut(&mut self) -> &mut Self::Target {
        &mut self.inner
    }
}

#[cfg(target_arch = "wasm32")]
use wasm_bindgen::JsValue;

impl<
        T: Client<SdkCompatAdapter<T, U, S>> + CallTrait,
        U: Clone + AsyncCall<Call = Call<T::Call>>,
        S,
    > SdkCompatClient<T, U, S>
{
    #[cfg(target_arch = "wasm32")]
    pub async fn send_sdk_tx(
        &mut self,
        sign_doc: sdk::SignDoc,
    ) -> std::result::Result<(), JsValue> {
        let signer = crate::plugins::signer::keplr::Signer;
        let sig = signer.sign_sdk(sign_doc.clone()).await?;

        let tx = sdk::Tx::Amino(sdk::AminoTx {
            msg: sign_doc.msgs,
            signatures: vec![sig],
            fee: sign_doc.fee,
            memo: sign_doc.memo,
        });
        self._parent
            .call(Call::Sdk(tx))
            .await
            .map_err(|e| e.to_string().into())
    }
}

impl<S, T: Client<SdkCompatAdapter<T, U, S>> + State, U: Clone> Client<U>
    for SdkCompatPlugin<S, T>
{
    type Client = SdkCompatClient<T, U, S>;

    fn create_client(parent: U) -> Self::Client {
        SdkCompatClient {
            inner: T::create_client(SdkCompatAdapter {
                inner: std::marker::PhantomData,
                parent: parent.clone(),
            }),
            _parent: parent,
        }
    }
}

#[cfg(feature = "abci")]
mod abci {
    use super::super::*;
    use super::*;
    use crate::abci::{BeginBlock, EndBlock, InitChain};

    impl<S, T: State> BeginBlock for SdkCompatPlugin<S, T>
    where
        T: BeginBlock + State,
    {
        fn begin_block(&mut self, ctx: &BeginBlockCtx) -> Result<()> {
            self.inner.begin_block(ctx)
        }
    }

    impl<S, T: State> EndBlock for SdkCompatPlugin<S, T>
    where
        T: EndBlock + State,
    {
        fn end_block(&mut self, ctx: &EndBlockCtx) -> Result<()> {
            self.inner.end_block(ctx)
        }
    }

    impl<S, T: State> InitChain for SdkCompatPlugin<S, T>
    where
        T: InitChain + State + CallTrait,
    {
        fn init_chain(&mut self, ctx: &InitChainCtx) -> Result<()> {
            self.inner.init_chain(ctx)
        }
    }

    impl<S, T> crate::abci::AbciQuery for SdkCompatPlugin<S, T>
    where
        T: crate::abci::AbciQuery + State + CallTrait,
    {
        fn abci_query(
            &self,
            request: &tendermint_proto::abci::RequestQuery,
        ) -> Result<tendermint_proto::abci::ResponseQuery> {
            self.inner.abci_query(request)
        }
    }
}<|MERGE_RESOLUTION|>--- conflicted
+++ resolved
@@ -15,14 +15,8 @@
 
 #[derive(Clone, Encode, Decode, Default, MigrateFrom)]
 pub struct SdkCompatPlugin<S, T: State> {
-<<<<<<< HEAD
-    #[serde(skip)]
     pub(crate) symbol: PhantomData<S>,
     pub(crate) inner: T,
-=======
-    symbol: PhantomData<S>,
-    inner: T,
->>>>>>> 9c1a416e
 }
 
 impl<S, T> State for SdkCompatPlugin<S, T>
