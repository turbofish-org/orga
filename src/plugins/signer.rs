use super::{
    sdk_compat::{self, sdk::Tx as SdkTx, ConvertSdkTx},
    ChainId, GetNonce,
};
use crate::coins::{Address, Symbol};
use crate::context::{Context, GetContext};
use crate::describe::Describe;
use crate::encoding::{Decode, Encode};
use crate::migrate::MigrateFrom;
use crate::orga;
use crate::query::Query;
use crate::state::State;
use crate::{call::Call, migrate::MigrateInto};
use crate::{Error, Result};
use orga_macros::FieldQuery;
use secp256k1::{ecdsa::Signature, Message, PublicKey, Secp256k1, SecretKey};
use serde::Serialize;
use std::ops::{Deref, DerefMut};

<<<<<<< HEAD
#[orga(skip(Call))]
=======
#[derive(Default, Encode, Decode, State, Serialize)]
#[state(transparent)]
>>>>>>> 5a981872
pub struct SignerPlugin<T> {
    pub inner: T,
}

impl<T: State> DerefMut for SignerPlugin<T> {
    fn deref_mut(&mut self) -> &mut Self::Target {
        &mut self.inner
    }
}

pub struct Signer {
    pub signer: Option<Address>,
}

#[derive(Debug, Encode, Decode)]
pub struct SignerCall {
    pub signature: Option<[u8; 64]>,
    pub pubkey: Option<[u8; 33]>,
    pub sigtype: SigType,
    pub call_bytes: Vec<u8>,
}

impl SignerCall {
    pub fn address(&self) -> Result<Address> {
        let pubkey_bytes = self
            .pubkey
            .ok_or_else(|| Error::Signer("No pubkey specified".to_string()))?;
        match &self.sigtype {
            SigType::EthPersonalSign(_) => {
                let pubkey = PublicKey::from_slice(pubkey_bytes.as_slice())?;
                let pubkey_bytes = pubkey.serialize_uncompressed();
                let mut eth_pubkey = [0; 64];
                eth_pubkey.copy_from_slice(&pubkey_bytes[1..]);
                Ok(Address::from_pubkey_eth(eth_pubkey))
            }
            _ => Ok(Address::from_pubkey(pubkey_bytes)),
        }
    }
}

#[derive(Debug, Encode, Decode)]
pub enum SigType {
    Native,
    Adr36,
    #[skip]
    Sdk(Box<sdk_compat::sdk::Tx>),
    #[skip]
    EthPersonalSign(Box<sdk_compat::sdk::Tx>),
}

#[derive(Serialize)]
struct Adr36Msg {
    pub account_number: String,
    pub chain_id: String,
    pub fee: Fee,
    pub memo: String,
    pub msgs: [SignMsg; 1],
    pub sequence: String,
}

#[derive(Serialize)]
struct Fee {
    pub amount: [u8; 0],
    pub gas: String,
}

#[derive(Serialize)]
struct SignMsg {
    #[serde(rename = "type")]
    pub type_: String,
    pub value: Value,
}

#[derive(Serialize)]
struct Value {
    pub data: String,
    pub signer: String,
}

fn adr36_bytes(call_bytes: &[u8], address: Address) -> Result<Vec<u8>> {
    use base64::Engine;
    let data_b64 = base64::prelude::BASE64_STANDARD.encode(call_bytes);
    let msg = Adr36Msg {
        chain_id: "".to_string(),
        account_number: "0".to_string(),
        sequence: "0".to_string(),
        fee: Fee {
            gas: "0".to_string(),
            amount: [0; 0],
        },
        msgs: [SignMsg {
            type_: "sign/MsgSignData".to_string(),
            value: Value {
                signer: address.to_string(),
                data: data_b64,
            },
        }],
        memo: "".to_string(),
    };
    serde_json::to_vec(&msg).map_err(|e| Error::App(format!("{}", e)))
}

impl<T: State> SignerPlugin<T>
where
    T: GetNonce,
{
    fn sdk_sign_bytes(&mut self, tx: &SdkTx, address: Address) -> Result<Vec<u8>> {
        let nonce = self.inner.nonce(address)? + 1;
        let chain_id = self
            .context::<ChainId>()
            .ok_or_else(|| Error::App("Chain ID not found".to_string()))?
            .deref()
            .to_string();
        tx.sign_bytes(chain_id, nonce)
    }

    fn verify(&mut self, call: &SignerCall) -> Result<Option<Address>> {
        match (call.pubkey.as_ref(), call.signature) {
            (Some(pubkey_bytes), Some(signature)) => {
                use secp256k1::hashes::sha256;
                let secp = Secp256k1::verification_only();
                let pubkey = PublicKey::from_slice(pubkey_bytes.as_slice())?;

                let (msg, addr) = match &call.sigtype {
                    SigType::Native => {
                        let addr = Address::from_pubkey(*pubkey_bytes);
                        let msg = Message::from_hashed_data::<sha256::Hash>(&call.call_bytes);
                        (msg, addr)
                    }
                    SigType::Adr36 => {
                        let addr = Address::from_pubkey(*pubkey_bytes);
                        let bytes = adr36_bytes(call.call_bytes.as_slice(), addr)?;
                        let msg = Message::from_hashed_data::<sha256::Hash>(bytes.as_slice());
                        (msg, addr)
                    }
                    SigType::Sdk(tx) => {
                        let addr = Address::from_pubkey(*pubkey_bytes);
                        let bytes = self.sdk_sign_bytes(tx, addr)?;
                        let msg = Message::from_hashed_data::<sha256::Hash>(bytes.as_slice());
                        (msg, addr)
                    }
                    SigType::EthPersonalSign(tx) => {
                        let pubkey_bytes = pubkey.serialize_uncompressed();
                        let mut eth_pubkey = [0; 64];
                        eth_pubkey.copy_from_slice(&pubkey_bytes[1..]);
                        let addr = Address::from_pubkey_eth(eth_pubkey);

                        let prefix = b"\x19Ethereum Signed Message:\n";
                        let mut sdk_bytes = self.sdk_sign_bytes(tx, addr)?;
                        let mut len_bytes = sdk_bytes.len().to_string().as_bytes().to_vec();

                        let mut bytes = prefix.to_vec();
                        bytes.append(&mut len_bytes);
                        bytes.append(&mut sdk_bytes);

                        use sha3::{Digest, Keccak256};
                        let mut hasher = Keccak256::new();
                        hasher.update(&bytes);
                        let hash = hasher.finalize();

                        let msg = Message::from_slice(&hash)?;

                        (msg, addr)
                    }
                };

                let signature = Signature::from_compact(&signature)?;
                #[cfg(not(fuzzing))]
                secp.verify_ecdsa(&msg, &signature, &pubkey)?;

                Ok(Some(addr))
            }
            (None, None) => Ok(None),
            _ => Err(Error::Signer("Malformed transaction".into())),
        }
    }
}

impl<T: Call + State> Call for SignerPlugin<T>
where
    T: GetNonce,
{
    type Call = SignerCall;

    fn call(&mut self, call: Self::Call) -> Result<()> {
        Context::remove::<Signer>();
        let signer_ctx = Signer {
            signer: self.verify(&call)?,
        };
        Context::add(signer_ctx);

        let inner_call = Decode::decode(call.call_bytes.as_slice())?;
        self.inner.call(inner_call)
    }
}

pub(crate) fn sdk_to_signercall(sdk_tx: &SdkTx) -> Result<SignerCall> {
    let signature = sdk_tx.signature()?;
    let pubkey = sdk_tx.sender_pubkey()?;
    let sig_type = sdk_tx.sig_type()?;

    let sdk_tx = Box::new(sdk_tx.clone());
    let sigtype = match sig_type {
        None | Some("sdk") => SigType::Sdk(sdk_tx),
        Some("eth") => SigType::EthPersonalSign(sdk_tx),
        Some(_) => return Err(Error::App("Unknown signature type".to_string())),
    };

    Ok(SignerCall {
        signature: Some(signature),
        pubkey: Some(pubkey),
        sigtype,
        call_bytes: vec![],
    })
}

impl<T> ConvertSdkTx for SignerPlugin<T>
where
    T: State + ConvertSdkTx<Output = T::Call> + Call,
{
    type Output = SignerCall;

    fn convert(&self, sdk_tx: &SdkTx) -> Result<SignerCall> {
        let mut signer_call = sdk_to_signercall(sdk_tx)?;
        signer_call.call_bytes = self.inner.convert(sdk_tx)?.encode()?;
        Ok(signer_call)
    }
}

// impl<T> Describe for SignerPlugin<T>
// where
//     T: State + Describe + 'static,
// {
//     fn describe() -> crate::describe::Descriptor {
//         crate::describe::Builder::new::<Self>()
//             .named_child::<T>("inner", &[], |v| {
//                 crate::describe::Builder::access(v, |v: Self| v.inner)
//             })
//             .build()
//     }
// }

#[cfg(target_arch = "wasm32")]
pub mod keplr {
    use super::Error;
    use crate::plugins::sdk_compat::sdk;
    use js_sys::{
        Array, Function, Object, Promise,
        Reflect::{apply, get},
        Uint8Array,
    };
    use wasm_bindgen::JsValue;
    use wasm_bindgen_futures::JsFuture;

    pub struct Signer;

    pub struct KeplrHandle {
        keplr: Object,
        signer: JsValue,
        chain_id: String,
    }

    impl KeplrHandle {
        pub fn new() -> Self {
            unsafe {
                let window = web_sys::window().expect("no global `window` exists");
                let keplr = window.get("keplr").expect("no `keplr` in global `window`");

                let storage = window
                    .local_storage()
                    .expect("no `localStorage` in global `window`")
                    .expect("no `localStorage` in global `window`");
                let res = storage
                    .get("orga/chainid")
                    .expect("Could not load from local storage");
                let chain_id = match res {
                    Some(chain_id) => chain_id,
                    None => panic!("localStorage['orga/chainid'] is not set"),
                };

                let args = Array::new();

                Array::push(&args, &chain_id.clone().into());
                let get_offline_signer: Function =
                    get(&keplr, &"getOfflineSigner".to_string().into())
                        .unwrap()
                        .into();
                let signer = apply(&get_offline_signer, &keplr, &args).unwrap();

                Self {
                    keplr,
                    signer,
                    chain_id,
                }
            }
        }
    }

    impl Signer {
        fn handle(&self) -> KeplrHandle {
            KeplrHandle::new()
        }

        pub async fn pubkey(&self) -> [u8; 33] {
            unsafe {
                let signer = self.handle().signer;
                let get_accounts: Function = get(&signer, &"getAccounts".to_string().into())
                    .unwrap()
                    .into();
                let accounts_promise: Promise =
                    apply(&get_accounts, &signer, &Array::new()).unwrap().into();
                let accounts = JsFuture::from(accounts_promise).await.unwrap();
                let account = get(&accounts, &0i32.into()).unwrap();
                let pubkey: Uint8Array =
                    get(&account, &"pubkey".to_string().into()).unwrap().into();
                let pubkey_vec = pubkey.to_vec();
                let mut pubkey_arr = [0u8; 33];
                pubkey_arr.copy_from_slice(&pubkey_vec);
                pubkey_arr
            }
        }

        pub async fn address(&self) -> String {
            unsafe {
                let signer = self.handle().signer;
                let get_accounts: Function = get(&signer, &"getAccounts".to_string().into())
                    .unwrap()
                    .into();
                let accounts_promise: Promise =
                    apply(&get_accounts, &signer, &Array::new()).unwrap().into();
                let accounts = JsFuture::from(accounts_promise).await.unwrap();
                let account = get(&accounts, &0i32.into()).unwrap();
                get(&account, &"address".to_string().into())
                    .unwrap()
                    .as_string()
                    .unwrap()
            }
        }

        pub async fn sign(&self, call_bytes: &[u8]) -> [u8; 64] {
            unsafe {
                let msg = Array::new();
                for byte in call_bytes {
                    Array::push(&msg, &(*byte as i32).into());
                }

                let handle = self.handle();

                let args = Array::new();
                Array::push(&args, &handle.chain_id.clone().into());
                Array::push(&args, &self.address().await.into());
                Array::push(&args, &msg.into());

                let sign_arbitrary: Function =
                    get(&handle.keplr, &"signArbitrary".to_string().into())
                        .unwrap()
                        .into();
                let sign_promise: Promise =
                    apply(&sign_arbitrary, &handle.keplr, &args).unwrap().into();
                let res = JsFuture::from(sign_promise).await.unwrap();

                let signature_b64: String = get(&res, &"signature".to_string().into())
                    .unwrap()
                    .as_string()
                    .unwrap();
                let signature_vec = base64::decode(&signature_b64).unwrap();
                let mut signature_arr = [0u8; 64];
                signature_arr.copy_from_slice(&signature_vec);
                signature_arr
            }
        }

        pub async fn sign_sdk(&self, sign_doc: sdk::SignDoc) -> Result<sdk::Signature, JsValue> {
            unsafe {
                let doc_json = serde_json::to_string(&sign_doc).unwrap();
                let doc_obj = js_sys::JSON::parse(&doc_json).unwrap();

                let args = Array::new();
                Array::push(&args, &sign_doc.chain_id.clone().into());
                Array::push(&args, &self.address().await.into());
                Array::push(&args, &doc_obj);

                let handle = self.handle();

                let sign_amino: Function =
                    get(&handle.keplr, &"signAmino".to_string().into())?.into();
                let sign_promise: Promise =
                    apply(&sign_amino, &handle.keplr, &args).unwrap().into();
                let res = JsFuture::from(sign_promise).await.unwrap();

                let signature = get(&res, &"signature".to_string().into()).unwrap();
                let signature_json: String = js_sys::JSON::stringify(&signature).unwrap().into();
                Ok(serde_json::from_str(&signature_json).unwrap())
            }
        }
    }
}

#[cfg(not(target_arch = "wasm32"))]
#[cfg(feature = "abci")]
pub fn load_privkey() -> Result<SecretKey> {
    use std::path::PathBuf;

    let home = match std::env::var("NOMIC_HOME_DIR") {
        Ok(home) => Some(PathBuf::from(home)),
        Err(_) => home::home_dir(),
    };

    let orga_home = home.expect("No home directory set").join(".orga-wallet");

    std::fs::create_dir_all(&orga_home)?;
    let keypair_path = orga_home.join("privkey");
    if keypair_path.exists() {
        // Load existing key
        let bytes = std::fs::read(&keypair_path)?;
        Ok(SecretKey::from_slice(bytes.as_slice())?)
    } else {
        // Create and save a new key
        let mut rng = secp256k1::rand::thread_rng();
        let privkey = SecretKey::new(&mut rng);
        std::fs::write(&keypair_path, privkey.secret_bytes())?;
        Ok(privkey)
    }
}

#[cfg(not(target_arch = "wasm32"))]
pub struct KeyPair {
    pub private: SecretKey,
    pub public: PublicKey,
}

#[cfg(not(target_arch = "wasm32"))]
#[cfg(feature = "abci")]
pub fn load_keypair() -> Result<KeyPair> {
    let secp = Secp256k1::new();
    let privkey = load_privkey()?;
    let pubkey = PublicKey::from_secret_key(&secp, &privkey);

    Ok(KeyPair {
        private: privkey,
        public: pubkey,
    })
}

// TODO: In the future, Signer shouldn't need to know about ABCI, but
// implementing passthrough of ABCI lifecycle methods as below seems preferable to creating a formal
// distinction between Contexts and normal State / Call / Query types for now.
#[cfg(feature = "abci")]
mod abci {
    use super::super::{BeginBlockCtx, EndBlockCtx, InitChainCtx};
    use super::*;
    use crate::abci::{BeginBlock, EndBlock, InitChain};

    impl<T> BeginBlock for SignerPlugin<T>
    where
        T: BeginBlock + State,
    {
        fn begin_block(&mut self, ctx: &BeginBlockCtx) -> Result<()> {
            self.inner.begin_block(ctx)
        }
    }

    impl<T> EndBlock for SignerPlugin<T>
    where
        T: EndBlock + State,
    {
        fn end_block(&mut self, ctx: &EndBlockCtx) -> Result<()> {
            self.inner.end_block(ctx)
        }
    }

    impl<T> InitChain for SignerPlugin<T>
    where
        T: InitChain + State,
    {
        fn init_chain(&mut self, ctx: &InitChainCtx) -> Result<()> {
            self.inner.init_chain(ctx)
        }
    }

    impl<T> crate::abci::AbciQuery for SignerPlugin<T>
    where
        T: crate::abci::AbciQuery + State + Call,
    {
        fn abci_query(
            &self,
            request: &tendermint_proto::v0_34::abci::RequestQuery,
        ) -> Result<tendermint_proto::v0_34::abci::ResponseQuery> {
            self.inner.abci_query(request)
        }
    }
}

#[orga]
struct Counter {
    pub count: u64,
    pub last_signer: Address,
}

#[orga]
impl Counter {
    #[call]
    pub fn increment(&mut self) -> Result<()> {
        self.count += 1;
        let signer = self.context::<Signer>().unwrap().signer.unwrap();
        self.last_signer = signer;

        Ok(())
    }
}

impl GetNonce for Counter {
    fn nonce(&self, _address: Address) -> Result<u64> {
        Ok(0)
    }
}

#[derive(State, Clone, Debug, Encode, Decode, Default, MigrateFrom)]
pub struct X(());
impl Symbol for X {
    const INDEX: u8 = 99;
}

#[cfg(test)]
mod tests {
    use super::*;
    use crate::call::Call;
    use crate::plugins::{sdk_compat, ConvertSdkTx, SdkCompatPlugin};

    impl ConvertSdkTx for Counter {
        type Output = <Counter as Call>::Call;

        fn convert(&self, _msg: &sdk_compat::sdk::Tx) -> Result<Self::Output> {
            Ok(<Counter as Call>::Call::Method(
                CounterMethodCall::Increment(),
            ))
        }
    }

    #[test]
    fn eth_personal_sign() {
        let mut state = SdkCompatPlugin {
            symbol: std::marker::PhantomData::<X>,
            inner: SignerPlugin {
                inner: Counter {
                    count: 0,
                    last_signer: Address::NULL,
                },
            },
        };

        Context::add(ChainId("testchain".to_string()));

        // sign bytes: {"account_number":"0","chain_id":"testchain","fee":{"amount":[{"amount":"0","denom":"unom"}],"gas":"10000"},"memo":"","msgs":[{"type":"x","value":{}}],"sequence":"1"}
        // signature and pubkey taken from metamask
        let call_bytes = br#"{"msg":[{"type":"x","value":{}}],"fee":{"amount":[{"amount":"0","denom":"unom"}],"gas":"10000"},"memo":"","signatures":[{"pub_key":{"type":"tendermint/PubKeySecp256k1","value":"AgixpAV7cl5HPnmZC5qmJekVd5E8VZUioqrJoaj36p90"},"signature":"w+ZKyFdmhDOoqLIlhZq+yj8Z+eMOZnyjYKQ5rXr/fS4Imt4n5rTbwgHR1TmF6mGdFvZrmeJFedUjyMjnRYV4bA==","type":"eth"}]}"#;
        let call = Decode::decode(call_bytes.as_slice()).unwrap();
        SdkCompatPlugin::<_, _>::call(&mut state, call).unwrap();

        assert_eq!(state.inner.inner.count, 1);
        assert_eq!(
            state.inner.inner.last_signer,
            [
                147, 54, 126, 195, 164, 236, 108, 70, 107, 218, 16, 43, 121, 200, 38, 174, 234,
                199, 157, 75
            ]
            .into()
        );
        Context::remove::<ChainId>();
    }
}<|MERGE_RESOLUTION|>--- conflicted
+++ resolved
@@ -17,20 +17,9 @@
 use serde::Serialize;
 use std::ops::{Deref, DerefMut};
 
-<<<<<<< HEAD
 #[orga(skip(Call))]
-=======
-#[derive(Default, Encode, Decode, State, Serialize)]
-#[state(transparent)]
->>>>>>> 5a981872
 pub struct SignerPlugin<T> {
     pub inner: T,
-}
-
-impl<T: State> DerefMut for SignerPlugin<T> {
-    fn deref_mut(&mut self) -> &mut Self::Target {
-        &mut self.inner
-    }
 }
 
 pub struct Signer {
