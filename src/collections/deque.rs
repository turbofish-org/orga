use super::map::{ChildMut, Map, ReadOnly, Ref};
use crate::call::Call;
<<<<<<< HEAD
use crate::collections::map::Iter as MapIter;
=======
use crate::client::Client;
>>>>>>> 9c1a416e
use crate::encoding::{Decode, Encode};
use crate::migrate::{MigrateFrom, MigrateInto};
use crate::orga;
use crate::query::Query;
use crate::state::State;
use crate::store::Store;
use crate::Result;

<<<<<<< HEAD
use std::ops::RangeBounds;
#[derive(Query)]
pub struct Deque<T, S = DefaultBackingStore> {
=======
#[derive(Query, Encode, Decode)]
pub struct Deque<T> {
>>>>>>> 9c1a416e
    meta: Meta,
    map: Map<u64, T>,
}

impl<T> Deque<T> {
    pub fn new() -> Self {
        Self::default()
    }
}

impl<T: State> Deque<T> {
    pub fn with_store(store: Store) -> Result<Self> {
        Ok(Self {
            meta: Meta::default(),
            map: Map::with_store(store)?,
        })
    }
}

impl<T> Default for Deque<T> {
    fn default() -> Self {
        Deque {
            meta: Meta::default(),
            map: Map::default(),
        }
    }
}

impl<T> std::fmt::Debug for Deque<T> {
    fn fmt(&self, f: &mut std::fmt::Formatter<'_>) -> std::fmt::Result {
        f.debug_struct("Deque").field("meta", &self.meta).finish()
    }
}

#[orga(skip(Default))]
#[derive(Clone, Debug)]
pub struct Meta {
    head: u64,
    tail: u64,
}

impl Default for Meta {
    fn default() -> Self {
        let midpoint = u64::MAX / 2;
        Meta {
            head: midpoint,
            tail: midpoint,
        }
    }
}

impl<T> From<Deque<T>> for Meta {
    fn from(deque: Deque<T>) -> Meta {
        deque.meta
    }
}

impl<T: Call + State> Call for Deque<T> {
    type Call = (u64, T::Call);

    fn call(&mut self, call: Self::Call) -> Result<()> {
        let (index, subcall) = call;
        self.get_mut(index)?.call(subcall)
    }
}

// TODO: use derive(State) once it supports generic parameters
impl<T: State> State for Deque<T> {
    fn attach(&mut self, store: Store) -> Result<()> {
        self.map.attach(store)
    }

    fn flush<W: std::io::Write>(self, out: &mut W) -> Result<()> {
        self.meta.flush(out)?;
        self.map.flush(out)
    }

    fn load(store: Store, bytes: &mut &[u8]) -> Result<Self> {
        let mut value = Self {
            meta: Meta::load(store.clone(), bytes)?,
            map: Map::load(store.clone(), bytes)?,
        };

        value.attach(store)?;

        Ok(value)
    }
}

// impl<T: State + Describe + 'static> Describe for Deque<T> {
//     fn describe() -> crate::describe::Descriptor {
//         crate::describe::Builder::new::<Self>()
//             .named_child::<Map<u64, T>>("map", &[], |v| {
//                 crate::describe::Builder::access(v, |v: Self| v.map)
//             })
//             .build()
//     }
// }

impl<T: State> Deque<T> {
    #[query]
    pub fn len(&self) -> u64 {
        self.meta.tail - self.meta.head
    }

    #[query]
    pub fn is_empty(&self) -> bool {
        self.len() == 0
    }

    #[query]
    pub fn get(&self, index: u64) -> Result<Option<Ref<T>>> {
        self.map.get(index + self.meta.head)
    }

    #[query]
    pub fn front(&self) -> Result<Option<Ref<T>>> {
        self.map.get(self.meta.head)
    }

    #[query]
    pub fn back(&self) -> Result<Option<Ref<T>>> {
        self.map.get(self.meta.tail - 1)
    }
}

<<<<<<< HEAD
impl<'a, T: State<S>, S: Read> Deque<T, S> {
    #[cfg_attr(test, mutate)]
    pub fn iter(&'a self) -> Result<Iter<'a, T, S>> {
        Ok(Iter {
            map_iter: self.map.iter()?,
        })
    }
}

impl<T: State<S>, S: Write> Deque<T, S> {
    #[cfg_attr(test, mutate)]
    pub fn get_mut(&mut self, index: u64) -> Result<Option<ChildMut<u64, T, S>>> {
=======
impl<T: State> Deque<T> {
    pub fn get_mut(&mut self, index: u64) -> Result<Option<ChildMut<u64, T>>> {
>>>>>>> 9c1a416e
        self.map.get_mut(index + self.meta.head)
    }

    pub fn push_back(&mut self, value: T) -> Result<()> {
        let index = self.meta.tail;
        self.meta.tail += 1;
        self.map.insert(index, value)?;
        Ok(())
    }

    pub fn push_front(&mut self, value: T) -> Result<()> {
        self.meta.head -= 1;
        let index = self.meta.head;
        self.map.insert(index, value)?;
        Ok(())
    }

    pub fn pop_front(&mut self) -> Result<Option<ReadOnly<T>>> {
        if self.is_empty() {
            return Ok(None);
        }

        self.meta.head += 1;
        self.map.remove(self.meta.head - 1)
    }

    pub fn pop_back(&mut self) -> Result<Option<ReadOnly<T>>> {
        if self.is_empty() {
            return Ok(None);
        }

        self.meta.tail -= 1;
        self.map.remove(self.meta.tail)
    }

    pub fn front_mut(&mut self) -> Result<Option<ChildMut<u64, T>>> {
        self.get_mut(0)
    }

    pub fn back_mut(&mut self) -> Result<Option<ChildMut<u64, T>>> {
        self.get_mut(self.len() - 1)
    }
}

// TODO: use derive(Client)
impl<T, U: Clone + Send> Client<U> for Deque<T> {
    type Client = ();

    fn create_client(_: U) {}
}

impl<T1, T2> MigrateFrom<Deque<T1>> for Deque<T2>
where
    T1: State,
    T2: MigrateFrom<T1> + State,
{
    fn migrate_from(other: Deque<T1>) -> Result<Self> {
        Ok(Deque {
            meta: other.meta,
            map: other.map.migrate_into()?,
        })
    }
}

pub struct Iter<'a, T, S>
where
    T: State<S>,
    S: Read,
{
    map_iter: MapIter<'a, u64, T, S>,
}

impl<'a, T, S> Iterator for Iter<'a, T, S>
where
    T: State<S>,
    S: Read,
{
    type Item = Result<Ref<'a, T>>;

    fn next(&mut self) -> Option<Self::Item> {
        self.map_iter.next().map(|entry| match entry {
            Ok(entry) => Ok(entry.1),
            Err(err) => Err(err),
        })
    }
}

#[allow(unused_imports)]
mod test {
    use super::{Deque, Map};
    use crate::store::MapStore;

    #[test]
    fn deque_u32_push_front() {
        let mut deque: Deque<u32> = Deque::new();

        deque.push_front(42).unwrap();
        assert_eq!(deque.len(), 1);
    }

    #[test]
    fn deque_u32_push_back() {
        let mut deque: Deque<u32> = Deque::new();

        deque.push_back(42).unwrap();
        assert_eq!(deque.len(), 1);
    }

    #[test]
    fn deque_u32_pop_front_empty() {
        let mut deque: Deque<u32> = Deque::new();

        assert!(deque.pop_front().unwrap().is_none());
    }
    #[test]
    fn deque_u32_pop_front() {
        let mut deque: Deque<u32> = Deque::new();

        deque.push_front(42).unwrap();
        assert_eq!(*deque.pop_front().unwrap().unwrap(), 42);
        assert!(deque.is_empty());
    }

    #[test]
    fn deque_u32_pop_back_empty() {
        let mut deque: Deque<u32> = Deque::new();

        assert!(deque.pop_back().unwrap().is_none());
    }

    #[test]
    fn deque_u32_pop_back() {
        let mut deque: Deque<u32> = Deque::new();

        deque.push_back(42).unwrap();
        assert_eq!(*deque.pop_back().unwrap().unwrap(), 42);
        assert!(deque.is_empty());
    }

    #[test]
    fn deque_u32_get() {
        let mut deque: Deque<u32> = Deque::new();

        deque.push_front(12).unwrap();
        deque.push_back(13).unwrap();
        deque.push_front(1).unwrap();

        assert_eq!(*deque.get(0).unwrap().unwrap(), 1);
        assert_eq!(*deque.get(1).unwrap().unwrap(), 12);
        assert_eq!(*deque.get(2).unwrap().unwrap(), 13);
    }

    #[test]
    fn deque_u32_get_iob() {
        let mut deque: Deque<u32> = Deque::new();

        deque.push_front(12).unwrap();
        deque.push_back(13).unwrap();
        deque.push_front(1).unwrap();

        assert!(deque.get(3).unwrap().is_none());
    }

    #[test]
    fn deque_u32_front() {
        let mut deque: Deque<u32> = Deque::new();

        deque.push_front(42).unwrap();
        assert_eq!(*deque.front().unwrap().unwrap(), 42)
    }

    #[test]
    fn deque_u32_back() {
        let mut deque: Deque<u32> = Deque::new();

        deque.push_back(42).unwrap();
        assert_eq!(*deque.back().unwrap().unwrap(), 42)
    }

    #[test]
    fn deque_u32_front_back() {
        let mut deque: Deque<u32> = Deque::new();

        deque.push_back(42).unwrap();

        assert_eq!(
            *deque.front().unwrap().unwrap(),
            *deque.back().unwrap().unwrap()
        )
    }

    #[test]
    fn deque_u32_get_mut() {
        let mut deque: Deque<u32> = Deque::new();

        deque.push_front(42).unwrap();
        assert_eq!(*deque.get_mut(0).unwrap().unwrap(), 42)
    }

    #[test]
    fn deque_complex_types() {
        let mut deque: Deque<Map<u32, u32>> = Deque::new();

        deque.push_front(Map::new()).unwrap();

        let map = deque.pop_front().unwrap().unwrap();

        assert!(map.get(1).unwrap().is_none());
    }

    #[test]
    fn deque_u32_iter() {
        let store = Store::new(MapStore::new());
        let mut deque: Deque<u32> = Deque::create(store, Meta::default()).unwrap();

        deque.push_front(42).unwrap();
        deque.push_back(43).unwrap();
        deque.push_front(1).unwrap();

        let mut iter = deque.iter().unwrap();

        assert_eq!(*iter.next().unwrap().unwrap(), 1);
        assert_eq!(*iter.next().unwrap().unwrap(), 42);
        assert_eq!(*iter.next().unwrap().unwrap(), 43);
        assert!(iter.next().is_none());
    }
}<|MERGE_RESOLUTION|>--- conflicted
+++ resolved
@@ -1,10 +1,7 @@
 use super::map::{ChildMut, Map, ReadOnly, Ref};
 use crate::call::Call;
-<<<<<<< HEAD
+use crate::client::Client;
 use crate::collections::map::Iter as MapIter;
-=======
-use crate::client::Client;
->>>>>>> 9c1a416e
 use crate::encoding::{Decode, Encode};
 use crate::migrate::{MigrateFrom, MigrateInto};
 use crate::orga;
@@ -13,14 +10,8 @@
 use crate::store::Store;
 use crate::Result;
 
-<<<<<<< HEAD
-use std::ops::RangeBounds;
-#[derive(Query)]
-pub struct Deque<T, S = DefaultBackingStore> {
-=======
 #[derive(Query, Encode, Decode)]
 pub struct Deque<T> {
->>>>>>> 9c1a416e
     meta: Meta,
     map: Map<u64, T>,
 }
@@ -147,23 +138,16 @@
     }
 }
 
-<<<<<<< HEAD
-impl<'a, T: State<S>, S: Read> Deque<T, S> {
-    #[cfg_attr(test, mutate)]
-    pub fn iter(&'a self) -> Result<Iter<'a, T, S>> {
+impl<'a, T: State> Deque<T> {
+    pub fn iter(&'a self) -> Result<Iter<'a, T>> {
         Ok(Iter {
             map_iter: self.map.iter()?,
         })
     }
 }
 
-impl<T: State<S>, S: Write> Deque<T, S> {
-    #[cfg_attr(test, mutate)]
-    pub fn get_mut(&mut self, index: u64) -> Result<Option<ChildMut<u64, T, S>>> {
-=======
 impl<T: State> Deque<T> {
     pub fn get_mut(&mut self, index: u64) -> Result<Option<ChildMut<u64, T>>> {
->>>>>>> 9c1a416e
         self.map.get_mut(index + self.meta.head)
     }
 
@@ -228,18 +212,16 @@
     }
 }
 
-pub struct Iter<'a, T, S>
+pub struct Iter<'a, T>
 where
-    T: State<S>,
-    S: Read,
+    T: State,
 {
-    map_iter: MapIter<'a, u64, T, S>,
-}
-
-impl<'a, T, S> Iterator for Iter<'a, T, S>
+    map_iter: MapIter<'a, u64, T>,
+}
+
+impl<'a, T> Iterator for Iter<'a, T>
 where
-    T: State<S>,
-    S: Read,
+    T: State,
 {
     type Item = Result<Ref<'a, T>>;
 
@@ -253,8 +235,10 @@
 
 #[allow(unused_imports)]
 mod test {
-    use super::{Deque, Map};
+    use super::{Deque, Map, Meta};
+    use crate::state::State;
     use crate::store::MapStore;
+    use crate::store::Store;
 
     #[test]
     fn deque_u32_push_front() {
@@ -376,8 +360,7 @@
 
     #[test]
     fn deque_u32_iter() {
-        let store = Store::new(MapStore::new());
-        let mut deque: Deque<u32> = Deque::create(store, Meta::default()).unwrap();
+        let mut deque: Deque<u32> = Deque::new();
 
         deque.push_front(42).unwrap();
         deque.push_back(43).unwrap();
