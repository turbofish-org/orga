--- conflicted
+++ resolved
@@ -208,12 +208,8 @@
     /// The returned value will reference the latest changes to the data even if
     /// the value was inserted, modified, or deleted since the last time the map
     /// was flushed.
-<<<<<<< HEAD
     #[call]
-    pub fn get_mut(&mut self, key: K) -> Result<Option<RefMut<K, V, S>>> {
-=======
     pub fn get_mut(&mut self, key: K) -> Result<Option<ChildMut<K, V, S>>> {
->>>>>>> 1c66da24
         Ok(self.entry(key)?.into())
     }
 
@@ -543,11 +539,7 @@
 ///
 /// If the value is mutated, it will be retained in memory until the parent
 /// collection is flushed.
-<<<<<<< HEAD
-pub enum RefMut<'a, K, V, S = DefaultBackingStore> {
-=======
-pub enum ChildMut<'a, K: Encode, V, S> {
->>>>>>> 1c66da24
+pub enum ChildMut<'a, K: Encode, V, S = DefaultBackingStore> {
     /// An existing value which was loaded from the store.
     Unmodified(Option<(K, V, &'a mut Map<K, V, S>)>),
 
@@ -579,10 +571,8 @@
     }
 }
 
-<<<<<<< HEAD
-impl<'a, K, V: Call, S> Call for RefMut<'a, K, V, S>
-where
-    K: Eq + Hash + Ord + Clone,
+impl<'a, K, V: Call, S> Call for ChildMut<'a, K, V, S>
+where K: Encode + Clone
 {
     type Call = V::Call;
 
@@ -591,10 +581,7 @@
     }
 }
 
-impl<'a, K: Ord, V, S> Deref for RefMut<'a, K, V, S> {
-=======
 impl<'a, K: Encode, V, S> Deref for ChildMut<'a, K, V, S> {
->>>>>>> 1c66da24
     type Target = V;
 
     fn deref(&self) -> &V {
