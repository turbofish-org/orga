--- conflicted
+++ resolved
@@ -16,16 +16,7 @@
 use crate::store::*;
 use crate::Result;
 
-<<<<<<< HEAD
 #[derive(FieldQuery, FieldCall, Encode, Decode, Describe)]
-=======
-#[derive(Query, Call, Encode, Decode, Serialize)]
-#[serde(bound(
-    serialize = "T::Key: Serialize + Terminated + Clone, T::Value: Serialize + State",
-    deserialize = "T::Key: Deserialize<'de> + Terminated + Clone, T::Value: Deserialize<'de> + State",
-))]
-
->>>>>>> 5a981872
 pub struct EntryMap<T: Entry> {
     map: Map<T::Key, T::Value>,
 }
