--- conflicted
+++ resolved
@@ -3,11 +3,9 @@
 use crate::Result;
 use ed::{Decode, Encode};
 pub use orga_macros::State;
-<<<<<<< HEAD
 use std::convert::TryInto;
-=======
 use std::cell::{RefCell, UnsafeCell};
->>>>>>> 70b11c5b
+
 
 /// A trait for types which provide a higher-level API for data stored within a
 /// [`store::Store`](../store/trait.Store.html).
@@ -56,15 +54,11 @@
         S: Write;
 }
 
-<<<<<<< HEAD
+
 macro_rules! state_impl {
     ($type:ty) => {
         impl<S> State<S> for $type {
             type Encoding = Self;
-=======
-impl<T: Encode + Decode, S> State<S> for T {
-    type Encoding = Self;
->>>>>>> 70b11c5b
 
             #[inline]
             fn create(_: Store<S>, value: Self) -> Result<Self> {
@@ -182,7 +176,61 @@
     }
 }
 
-<<<<<<< HEAD
+#[derive(Encode, Decode, Default)]
+pub struct EncodingWrapper<T: Encode + Decode>(T);
+
+impl<T> State for RefCell<T>
+where
+    T: State,
+    T::Encoding: From<T> + Encode + Decode,
+{
+    type Encoding = EncodingWrapper<T::Encoding>;
+
+    fn create(store: Store, data: Self::Encoding) -> Result<Self> {
+        Ok(RefCell::new(T::create(store, data.0)?))
+    }
+
+    fn flush(self) -> Result<Self::Encoding> {
+        Ok(EncodingWrapper(self.into_inner().flush()?))
+    }
+}
+
+impl<T> From<RefCell<T>> for EncodingWrapper<T::Encoding>
+where
+    T: State,
+    T::Encoding: From<T> + Encode + Decode,
+{
+    fn from(value: RefCell<T>) -> Self {
+        Self(value.into_inner().into())
+    }
+}
+
+impl<T> State for UnsafeCell<T>
+where
+    T: State,
+    T::Encoding: From<T> + Encode + Decode,
+{
+    type Encoding = EncodingWrapper<T::Encoding>;
+
+    fn create(store: Store, data: Self::Encoding) -> Result<Self> {
+        Ok(UnsafeCell::new(T::create(store, data.0)?))
+    }
+
+    fn flush(self) -> Result<Self::Encoding> {
+        Ok(EncodingWrapper(self.into_inner().flush()?))
+    }
+}
+
+impl<T> From<UnsafeCell<T>> for EncodingWrapper<T::Encoding>
+where
+    T: State,
+    T::Encoding: From<T> + Encode + Decode,
+{
+    fn from(value: UnsafeCell<T>) -> Self {
+        Self(value.into_inner().into())
+    }
+}
+
 #[derive(Encode, Decode)]
 pub struct Encoded1Tuple<A, S>
 where
@@ -277,60 +325,4 @@
 state_tuple_impl!(A, B, C, D, E, F, G, H; I; 0, 1, 2, 3, 4, 5, 6, 7; 8; Encoded9Tuple);
 state_tuple_impl!(A, B, C, D, E, F, G, H, I; J; 0, 1, 2, 3, 4, 5, 6, 7, 8; 9; Encoded10Tuple);
 state_tuple_impl!(A, B, C, D, E, F, G, H, I, J; K; 0, 1, 2, 3, 4, 5, 6, 7, 8, 9; 10; Encoded11Tuple);
-state_tuple_impl!(A, B, C, D, E, F, G, H, I, J, K; L; 0, 1, 2, 3, 4, 5, 6, 7, 8, 9, 10; 11; Encoded12Tuple);
-=======
-#[derive(Encode, Decode, Default)]
-pub struct EncodingWrapper<T: Encode + Decode>(T);
-
-impl<T> State for RefCell<T>
-where
-    T: State,
-    T::Encoding: From<T> + Encode + Decode,
-{
-    type Encoding = EncodingWrapper<T::Encoding>;
-
-    fn create(store: Store, data: Self::Encoding) -> Result<Self> {
-        Ok(RefCell::new(T::create(store, data.0)?))
-    }
-
-    fn flush(self) -> Result<Self::Encoding> {
-        Ok(EncodingWrapper(self.into_inner().flush()?))
-    }
-}
-
-impl<T> From<RefCell<T>> for EncodingWrapper<T::Encoding>
-where
-    T: State,
-    T::Encoding: From<T> + Encode + Decode,
-{
-    fn from(value: RefCell<T>) -> Self {
-        Self(value.into_inner().into())
-    }
-}
-
-impl<T> State for UnsafeCell<T>
-where
-    T: State,
-    T::Encoding: From<T> + Encode + Decode,
-{
-    type Encoding = EncodingWrapper<T::Encoding>;
-
-    fn create(store: Store, data: Self::Encoding) -> Result<Self> {
-        Ok(UnsafeCell::new(T::create(store, data.0)?))
-    }
-
-    fn flush(self) -> Result<Self::Encoding> {
-        Ok(EncodingWrapper(self.into_inner().flush()?))
-    }
-}
-
-impl<T> From<UnsafeCell<T>> for EncodingWrapper<T::Encoding>
-where
-    T: State,
-    T::Encoding: From<T> + Encode + Decode,
-{
-    fn from(value: UnsafeCell<T>) -> Self {
-        Self(value.into_inner().into())
-    }
-}
->>>>>>> 70b11c5b
+state_tuple_impl!(A, B, C, D, E, F, G, H, I, J, K; L; 0, 1, 2, 3, 4, 5, 6, 7, 8, 9, 10; 11; Encoded12Tuple);