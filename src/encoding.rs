use crate::describe::Describe;
use crate::migrate::MigrateFrom;
use crate::query::FieldQuery;
use crate::state::State;
use crate::store::Store;
pub use ed::*;
pub use orga_macros::VersionedEncoding;
pub mod decoder;
pub mod encoder;

use derive_more::{Deref, DerefMut, Into};
use serde::Serialize;
use std::{
    convert::{TryFrom, TryInto},
    str::FromStr,
};

#[derive(
    Deref,
    DerefMut,
    Encode,
    Into,
    Default,
    Clone,
    Debug,
    FieldQuery,
    MigrateFrom,
    PartialEq,
    Hash,
    Eq,
<<<<<<< HEAD
    Describe,
=======
    Client,
    Serialize,
>>>>>>> 5a981872
)]
pub struct LengthVec<P, T>
where
    P: Encode + Decode + TryInto<usize> + Terminated + Clone,
    T: Encode + Decode + Terminated,
{
    #[serde(skip)]
    len: P,

    #[deref]
    #[deref_mut]
    #[into]
    values: Vec<T>,
}

impl<P, T> LengthVec<P, T>
where
    P: Encode + Decode + TryInto<usize> + Terminated + Clone,
    T: Encode + Decode + Terminated,
{
    pub fn new(len: P, values: Vec<T>) -> Self {
        LengthVec { len, values }
    }
}

impl<P, T> Decode for LengthVec<P, T>
where
    P: Encode + Decode + Terminated + TryInto<usize> + Clone,
    T: Encode + Decode + Terminated,
{
    fn decode<R: std::io::Read>(mut input: R) -> Result<Self> {
        let len = P::decode(&mut input)?;

        let len_usize = len
            .clone()
            .try_into()
            .map_err(|_| Error::UnexpectedByte(80))?;

        let mut values = Vec::with_capacity(len_usize);
        for _ in 0..len_usize {
            let value = T::decode(&mut input)?;
            values.push(value);
        }

        Ok(LengthVec { len, values })
    }
}

impl<P, T> Terminated for LengthVec<P, T>
where
    P: Encode + Decode + TryInto<usize> + Terminated + Clone,
    T: Encode + Decode + Terminated,
{
}

impl<P, T> State for LengthVec<P, T>
where
    P: Encode + Decode + TryInto<usize> + Terminated + Clone,
    T: Encode + Decode + Terminated,
    Self: 'static,
{
    fn attach(&mut self, _store: Store) -> crate::Result<()> {
        Ok(())
    }

    fn flush<W: std::io::Write>(self, out: &mut W) -> crate::Result<()> {
        self.len.encode_into(out)?;
        self.values.encode_into(out)?;

        Ok(())
    }

    fn load(_store: Store, mut bytes: &mut &[u8]) -> crate::Result<Self> {
        let len = P::decode(&mut bytes)?;
        let len_usize = len
            .clone()
            .try_into()
            .map_err(|_| Error::UnexpectedByte(80))?;

        let mut values = Vec::with_capacity(len_usize);
        for _ in 0..len_usize {
            let value = T::decode(&mut bytes)?;
            values.push(value);
        }

        Ok(LengthVec { len, values })
    }
}

// impl<P, T> Describe for LengthVec<P, T>
// where
//     P: State + Encode + Decode + TryInto<usize> + Terminated + Clone + 'static,
//     T: State + Encode + Decode + Terminated + 'static,
// {
//     fn describe() -> crate::describe::Descriptor {
//         crate::describe::Builder::new::<Self>().build()
//     }
// }

impl<P, T> TryFrom<Vec<T>> for LengthVec<P, T>
where
    P: State + Encode + Decode + TryInto<usize> + TryFrom<usize> + Terminated + Clone,
    T: State + Encode + Decode + Terminated,
{
    type Error = crate::Error;

    fn try_from(values: Vec<T>) -> crate::Result<Self> {
        let len = values
            .len()
            .try_into()
            .map_err(|_| crate::Error::Overflow)?;
        Ok(Self { len, values })
    }
}

pub struct Adapter<T>(pub T);

impl<T> State for Adapter<T>
where
    Self: Encode + Decode + 'static,
{
    fn attach(&mut self, _store: crate::store::Store) -> crate::Result<()> {
        Ok(())
    }

    fn flush<W: std::io::Write>(self, out: &mut W) -> crate::Result<()> {
        self.encode_into(out)?;
        Ok(())
    }

    fn load(_store: crate::store::Store, bytes: &mut &[u8]) -> crate::Result<Self> {
        Ok(Self::decode(bytes)?)
    }
}

#[derive(Clone, Debug, Deref, Serialize, Default)]
#[serde(transparent)]
pub struct ByteTerminatedString<const B: u8, T: FromStr + ToString = String>(pub T);

impl<T: FromStr + ToString, const B: u8> Encode for ByteTerminatedString<B, T> {
    fn encode_into<W: std::io::Write>(&self, dest: &mut W) -> ed::Result<()> {
        for byte in self.0.to_string().as_bytes() {
            debug_assert!(byte != &B);
        }

        dest.write_all(self.0.to_string().as_bytes())?;
        dest.write_all(&[B])?;
        Ok(())
    }

    fn encoding_length(&self) -> ed::Result<usize> {
        Ok(self.0.to_string().len() + 1)
    }
}

impl<T: FromStr + ToString, const B: u8> Decode for ByteTerminatedString<B, T> {
    fn decode<R: std::io::Read>(input: R) -> ed::Result<Self> {
        let mut bytes = vec![];
        for byte in input.bytes() {
            let byte = byte?;
            if byte == B {
                break;
            }
            bytes.push(byte);
        }

        let inner = String::from_utf8(bytes)
            .map_err(|_| ed::Error::UnexpectedByte(4))?
            .parse()
            .map_err(|_| ed::Error::UnexpectedByte(4))?;

        Ok(Self(inner))
    }
}

impl<T: FromStr + ToString, const B: u8> State for ByteTerminatedString<B, T>
where
    Self: Encode + Decode,
{
    fn attach(&mut self, _store: crate::store::Store) -> crate::Result<()> {
        Ok(())
    }

    fn flush<W: std::io::Write>(self, out: &mut W) -> crate::Result<()> {
        self.encode_into(out)?;
        Ok(())
    }

    fn load(_store: crate::store::Store, bytes: &mut &[u8]) -> crate::Result<Self> {
        Ok(Self::decode(bytes)?)
    }
}

impl<T: FromStr + ToString, const B: u8> Terminated for ByteTerminatedString<B, T> {}

impl<T: FromStr + ToString, const B: u8> From<T> for ByteTerminatedString<B, T> {
    fn from(value: T) -> Self {
        Self(value)
    }
}

#[derive(Clone, Debug, Deref, Serialize, Default)]
#[serde(transparent)]
pub struct EofTerminatedString<T: FromStr + ToString = String>(pub T);

impl<T: FromStr + ToString> Encode for EofTerminatedString<T> {
    fn encode_into<W: std::io::Write>(&self, dest: &mut W) -> ed::Result<()> {
        dest.write_all(self.0.to_string().as_bytes())?;
        Ok(())
    }

    fn encoding_length(&self) -> ed::Result<usize> {
        Ok(self.0.to_string().len() + 1)
    }
}

impl<T: FromStr + ToString> Decode for EofTerminatedString<T> {
    fn decode<R: std::io::Read>(mut input: R) -> ed::Result<Self> {
        let mut string = String::new();
        input.read_to_string(&mut string)?;

        let inner = string.parse().map_err(|_| ed::Error::UnexpectedByte(4))?;

        Ok(Self(inner))
    }
}

impl<T: FromStr + ToString> Terminated for EofTerminatedString<T> {}

impl<T: FromStr + ToString> State for EofTerminatedString<T>
where
    Self: Encode + Decode,
{
    fn attach(&mut self, _store: crate::store::Store) -> crate::Result<()> {
        Ok(())
    }

    fn flush<W: std::io::Write>(self, out: &mut W) -> crate::Result<()> {
        self.encode_into(out)?;
        Ok(())
    }

    fn load(_store: crate::store::Store, bytes: &mut &[u8]) -> crate::Result<Self> {
        Ok(Self::decode(bytes)?)
    }
}

impl<T: FromStr + ToString> From<T> for EofTerminatedString<T> {
    fn from(value: T) -> Self {
        Self(value)
    }
}

impl<T: FromStr + ToString> EofTerminatedString<T> {
    pub fn into_inner(self) -> T {
        self.0
    }
}

#[derive(Clone, Debug, Serialize)]
pub struct FixedString<const S: &'static str>;

impl<const S: &'static str> Encode for FixedString<S> {
    fn encode_into<W: std::io::Write>(&self, dest: &mut W) -> ed::Result<()> {
        dest.write_all(S.as_bytes())?;
        Ok(())
    }

    fn encoding_length(&self) -> ed::Result<usize> {
        Ok(S.len())
    }
}

impl<const S: &'static str> Decode for FixedString<S> {
    fn decode<R: std::io::Read>(mut input: R) -> ed::Result<Self> {
        let mut bytes = vec![0; S.len()];
        input.read_exact(&mut bytes)?;

        if bytes != S.as_bytes() {
            return Err(ed::Error::UnexpectedByte(3));
        }

        Ok(Self)
    }
}

impl<const S: &'static str> Terminated for FixedString<S> {}

impl<const S: &'static str> State for FixedString<S>
where
    Self: Encode + Decode,
{
    fn attach(&mut self, _store: crate::store::Store) -> crate::Result<()> {
        Ok(())
    }

    fn flush<W: std::io::Write>(self, out: &mut W) -> crate::Result<()> {
        self.encode_into(out)?;
        Ok(())
    }

    fn load(_store: crate::store::Store, bytes: &mut &[u8]) -> crate::Result<Self> {
        Ok(Self::decode(bytes)?)
    }
}

#[cfg(test)]
mod tests {
    use super::*;
    use crate::store::Store;

    type CommaTerminatedU64 = ByteTerminatedString<b',', u64>;

    #[test]
    fn byte_terminated_string_encode_decode() {
        let value: CommaTerminatedU64 = ByteTerminatedString(1234);

        let mut bytes = value.encode().unwrap();
        assert_eq!(bytes, b"1234,");

        bytes.extend_from_slice(b"567,8,");
        let decoded = CommaTerminatedU64::decode(&bytes[..]).unwrap();
        assert_eq!(*decoded, *value);
    }

    #[test]
    fn byte_terminated_string_state() {
        let value: CommaTerminatedU64 = ByteTerminatedString(1234);

        let mut bytes = vec![];
        value.clone().flush(&mut bytes).unwrap();
        assert_eq!(bytes, b"1234,");

        bytes.extend_from_slice(b"567,8,");
        let decoded = CommaTerminatedU64::load(Store::default(), &mut &bytes[..]).unwrap();
        assert_eq!(*decoded, *value);
    }

    #[test]
    fn eof_terminated_string_encode_decode() {
        let value: EofTerminatedString<u64> = EofTerminatedString(1234);

        let bytes = value.encode().unwrap();
        assert_eq!(bytes, b"1234");

        let decoded = EofTerminatedString::<u64>::decode(&bytes[..]).unwrap();
        assert_eq!(*decoded, *value);
    }

    #[test]
    fn eof_terminated_string_state() {
        let value: EofTerminatedString<u64> = EofTerminatedString(1234);

        let mut bytes = vec![];
        value.clone().flush(&mut bytes).unwrap();
        assert_eq!(bytes, b"1234");

        let decoded = EofTerminatedString::<u64>::load(Store::default(), &mut &bytes[..]).unwrap();
        assert_eq!(*decoded, *value);
    }
}<|MERGE_RESOLUTION|>--- conflicted
+++ resolved
@@ -28,19 +28,13 @@
     PartialEq,
     Hash,
     Eq,
-<<<<<<< HEAD
     Describe,
-=======
-    Client,
-    Serialize,
->>>>>>> 5a981872
 )]
 pub struct LengthVec<P, T>
 where
     P: Encode + Decode + TryInto<usize> + Terminated + Clone,
     T: Encode + Decode + Terminated,
 {
-    #[serde(skip)]
     len: P,
 
     #[deref]
@@ -209,7 +203,7 @@
     }
 }
 
-impl<T: FromStr + ToString, const B: u8> State for ByteTerminatedString<B, T>
+impl<T: FromStr + ToString + 'static, const B: u8> State for ByteTerminatedString<B, T>
 where
     Self: Encode + Decode,
 {
@@ -263,7 +257,7 @@
 
 impl<T: FromStr + ToString> Terminated for EofTerminatedString<T> {}
 
-impl<T: FromStr + ToString> State for EofTerminatedString<T>
+impl<T: FromStr + ToString + 'static> State for EofTerminatedString<T>
 where
     Self: Encode + Decode,
 {
