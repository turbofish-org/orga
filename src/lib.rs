#![feature(trait_alias)]

mod error;
mod store;
mod state_machine;
<<<<<<< HEAD
pub mod abci;
=======
mod merkstore;
>>>>>>> a81ea65f

pub use state_machine::*;
pub use store::*;
pub use error::*;
pub use merkstore::*;<|MERGE_RESOLUTION|>--- conflicted
+++ resolved
@@ -3,12 +3,9 @@
 mod error;
 mod store;
 mod state_machine;
-<<<<<<< HEAD
+mod merkstore;
+
 pub mod abci;
-=======
-mod merkstore;
->>>>>>> a81ea65f
-
 pub use state_machine::*;
 pub use store::*;
 pub use error::*;
