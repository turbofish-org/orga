#![allow(incomplete_features)]
#![feature(specialization)]
#![feature(trivial_bounds)]

use std::ops::Add;

use orga::call::Call;
use orga::collections::Deque;
use orga::query::Query;

#[derive(Query, Call, Debug)]
struct Foo<T> {
    #[call]
    pub a: u8,
    _a2: u8,
    #[call]
    pub b: Option<T>,
    #[call]
    pub bar: Bar,
}

#[derive(Query, Call, Debug)]
pub struct Bar {
    deque: Deque<u32>,
}

#[derive(Query, Call, Debug)]
pub struct Baz<T: Clone>
where
    T: Add,
{
    #[call]
    deque: Deque<u32>,
    _marker: std::marker::PhantomData<T>,
}

<<<<<<< HEAD
#[derive(Query, Call)]
pub struct TupleStruct(#[call] u32);
=======
#[derive(Query, Call, Debug)]
pub struct TupleStruct(pub u32);
>>>>>>> 57fceaca

impl<T> Foo<T> {
    pub fn _no_attr(&self) {}

    #[query]
    pub fn basic(&self) {}

    #[query]
    pub fn input_and_output(&self, n: u32) -> u32 {
        self.a as u32 + n
    }

    #[query]
    pub fn ref_output(&self) -> &u32 {
        &123
    }

    // TODO:
    // #[query]
    // pub fn ref_input(&self, _n: &u32) {}

    #[query]
    pub fn generic_input(&self, _t: T) -> u32 {
        123
    }

    #[query]
    pub fn complex_type(&self) -> orga::Result<u32> {
        let res = self.bar.deque.get(123)?.unwrap_or_default();
        Ok(*res)
    }

    #[call]
    pub fn basic_call(&mut self) {}

    #[call]
    pub fn input_and_output_call(&mut self, n: u32) -> u32 {
        self.a as u32 + n
    }

    // TODO:
    // #[call]
    // pub fn ref_input_call(&self, _n: &u32) {}

    #[call]
    pub fn generic_input_call(&mut self, _t: T) -> u32 {
        123
    }

    #[query]
    pub fn wrapped_generic_output(&self) -> Option<&T> {
        self.b.as_ref()
    }

    #[call]
    pub fn complex_type_call(
        &mut self,
    ) -> orga::Result<Option<orga::collections::ChildMut<u64, u32>>> {
        self.bar.deque.get_mut(123)
    }
}

impl<T: Clone + Default> Foo<T> {
    #[query]
    pub fn generic_output(&self) -> T {
        self.b.clone().unwrap_or_default()
    }

    #[call]
    pub fn generic_output_call(&mut self) -> Option<&mut T> {
        self.b.as_mut()
    }
}

fn _assert_type<T>(_: T) {}

fn _exhaustive_match_query<T: Query>(query: foo_query::Query<T>) {
    use foo_query::Query;
    match query {
        Query::This => {}
        Query::FieldA(subquery) => _assert_type::<()>(subquery),
        Query::FieldB(subquery) => _assert_type::<T::Query>(subquery),
        Query::FieldBar(subquery) => _assert_type::<bar_query::Query>(subquery),
        Query::MethodBasic(subquery) => _assert_type::<Vec<u8>>(subquery),
        Query::MethodInputAndOutput(n, subquery) => {
            _assert_type::<u32>(n);
            _assert_type::<Vec<u8>>(subquery);
        }
        Query::MethodRefOutput(subquery) => {
            _assert_type::<Vec<u8>>(subquery);
        }
        Query::MethodGenericInput(t, subquery) => {
            _assert_type::<T>(t);
            _assert_type::<Vec<u8>>(subquery);
        }
        Query::MethodComplexType(subquery) => _assert_type::<Vec<u8>>(subquery),
        Query::MethodGenericOutput(subquery) => _assert_type::<Vec<u8>>(subquery),
        Query::MethodWrappedGenericOutput(subquery) => _assert_type::<Vec<u8>>(subquery),
    }
}

fn _exhaustive_match_call<T: Call>(call: foo_call::Call<T>) {
    use foo_call::Call;
    match call {
        Call::Noop => {}
        Call::FieldA(subcall) => _assert_type::<Vec<u8>>(subcall),
        Call::FieldB(subcall) => _assert_type::<Vec<u8>>(subcall),
        Call::FieldBar(subcall) => _assert_type::<Vec<u8>>(subcall),
        Call::MethodBasicCall(subcall) => _assert_type::<Vec<u8>>(subcall),
        Call::MethodInputAndOutputCall(n, subcall) => {
            _assert_type::<u32>(n);
            _assert_type::<Vec<u8>>(subcall);
        }
        Call::MethodGenericInputCall(t, subcall) => {
            _assert_type::<T>(t);
            _assert_type::<Vec<u8>>(subcall);
        }
        Call::MethodComplexTypeCall(subcall) => _assert_type::<Vec<u8>>(subcall),
        Call::MethodGenericOutputCall(subcall) => _assert_type::<Vec<u8>>(subcall),
    }
}

#[test]
fn query_call_debug() {
    let query = <Foo<i32> as orga::query::Query>::Query::MethodGenericInput(123, vec![42]);
    println!("{:?}", query);

    let call = <Foo<i32> as orga::call::Call>::Call::MethodGenericInputCall(234, vec![42]);
    println!("{:?}", call);
}<|MERGE_RESOLUTION|>--- conflicted
+++ resolved
@@ -34,13 +34,8 @@
     _marker: std::marker::PhantomData<T>,
 }
 
-<<<<<<< HEAD
 #[derive(Query, Call)]
 pub struct TupleStruct(#[call] u32);
-=======
-#[derive(Query, Call, Debug)]
-pub struct TupleStruct(pub u32);
->>>>>>> 57fceaca
 
 impl<T> Foo<T> {
     pub fn _no_attr(&self) {}
